--- conflicted
+++ resolved
@@ -1,15 +1,9 @@
 [workspace]
 members = [
-<<<<<<< HEAD
-  "contracts/abi-test",
-  "contracts/collections",
-  "contracts/flipper",
-=======
   "examples/abi-test",
   "examples/abi-test-swagent",
-  "examples/lazyvec-test",
+  "examples/collections",
   "examples/flipper",
->>>>>>> a014bf94
   "executor/runner",
   "executor/runtime",
   "json-proof",
@@ -18,12 +12,8 @@
   "sdk/macros",
   "kv-store",
   "primitives/hash",
-<<<<<<< HEAD
-  "primitives/id-types"]
-=======
   "primitives/id-types",
 ]
->>>>>>> a014bf94
 resolver = "2"
 
 [workspace.dependencies]
