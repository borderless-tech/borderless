//! Borderless Format
//!
//! This library contains various definitions for the borderless smart contract file fomrat
//!

use borderless_hash::Hash256;
use serde::{Deserialize, Serialize};
use serde_json;
use std::path::Path;
use std::{fs, io};
use thiserror::Error;

mod semver;

pub use semver::SemVer;

#[derive(Debug, Error)]
pub enum Error {
    #[error("Error while loading from disk - {0}")]
    Io(#[from] io::Error),

    #[error("Invalid json input - {0}")]
    Serde(#[from] serde_json::Error),
}

<<<<<<< HEAD
/// Specifies the source for some wasm module
///
/// Can be either "remote", when the code can be fetched from our remote repository,
/// or "local" - in this case the compiled module is just serialized as bytes.
#[derive(Debug, Clone, Serialize, Deserialize)]
pub enum WasmSource {
    Remote { repository: String },
    Local { code: Vec<u8> },
}

// TODO: WIP - just to save some ideas
// (the name should also be different)
// -> maybe this should be part of the contract-package crate ?
#[derive(Debug, Clone, Serialize, Deserialize)]
pub struct WasmModule {
=======
/// Source contains information about
/// wasm module as base64 and metadata
/// like sdk and compiler version and the
/// hash of the wasm
#[derive(Clone, Serialize, Deserialize)]
pub struct Source {
>>>>>>> 91bacfd3
    /// hash of wasm module
    pub hash: Hash256,

    // NOTE: This ensures compatibility with old versions
    #[serde(default)]
    #[serde(with = "crate::semver::semver_as_string")]
    /// SemVer compatible version string
    pub version: SemVer,

    /// Location, where the compiled module can be obtained
    pub source: WasmSource,
}

/// Contract metadata descibe common
/// fields of the contract itsel
#[derive(Clone, Serialize, Deserialize)]
pub struct Metadata {
    /// contract name
    pub name: String,

    /// authors
    pub authors: Vec<String>,

    /// contract description
    pub description: String,

    /// Name of the application (group) that the contract is part of
    #[serde(default)]
    pub application: Option<String>,

    /// Name of the module inside the application
    #[serde(default)]
    pub app_module: Option<String>,
}

// TODO: Refine this !

/// Container conbining the Source and the
/// Metadata to provide a struct to sign
#[derive(Clone, Serialize, Deserialize)]
pub struct Contract {
    /// contract metadata
    pub meta: Metadata,

    /// contract source
    pub src: WasmModule,
}

/// Ident identify the author of this contract
#[derive(Clone, Serialize, Deserialize)]
pub struct Ident {
    /// contract signature
    pub signature: String,

    /// author public key
    pub public_key: String,
}

/// Bundle represent the top level model
/// for the smart contract file format
/// It contains the contract and the ident
/// information
#[derive(Clone, Serialize, Deserialize)]
pub struct Bundle {
    /// contract
    pub contract: Contract,

    /// ident
    pub ident: Option<Ident>,
}

impl Bundle {
    /// Load a Bundle from a JSON file
    pub fn from_file<P: AsRef<Path>>(path: P) -> Result<Self, Error> {
        let content = fs::read_to_string(path)?;
        let bundle: Bundle = serde_json::from_str(&content)?;
        Ok(bundle)
    }

    /// split the bundle in its parts
    pub fn parts(self) -> (Option<Ident>, Metadata, Source) {
        (self.ident, self.contract.meta, self.contract.src)
    }
}<|MERGE_RESOLUTION|>--- conflicted
+++ resolved
@@ -23,7 +23,6 @@
     Serde(#[from] serde_json::Error),
 }
 
-<<<<<<< HEAD
 /// Specifies the source for some wasm module
 ///
 /// Can be either "remote", when the code can be fetched from our remote repository,
@@ -39,14 +38,6 @@
 // -> maybe this should be part of the contract-package crate ?
 #[derive(Debug, Clone, Serialize, Deserialize)]
 pub struct WasmModule {
-=======
-/// Source contains information about
-/// wasm module as base64 and metadata
-/// like sdk and compiler version and the
-/// hash of the wasm
-#[derive(Clone, Serialize, Deserialize)]
-pub struct Source {
->>>>>>> 91bacfd3
     /// hash of wasm module
     pub hash: Hash256,
 
