#[cfg(feature = "contracts")]
pub mod contract;
<<<<<<< HEAD
pub mod logger;
pub mod registry;
=======

#[cfg(feature = "agents")]
>>>>>>> 82e70181
pub mod swagent;

#[cfg(any(feature = "contracts", feature = "agents"))]
mod vm;

#[cfg(any(feature = "contracts", feature = "agents"))]
pub use code_store::CodeStore;

#[cfg(feature = "code-store")]
pub mod code_store {
    use super::vm::VmState;
    use borderless::{aid_prefix, cid_prefix, AgentId, ContractId};
    use borderless_kv_store::{Db, RawRead, RawWrite, Tx};
    use lru::LruCache;
    use parking_lot::Mutex;
    use std::{num::NonZeroUsize, sync::Arc};
    use wasmtime::{Engine, Instance, Linker, Module, Store};

    use crate::{Result, WASM_CODE_SUB_DB};

    /// Generalized ID - this is either a Contract-ID or an Agent-ID
    type Id = [u8; 16];

    /// Storage for our webassembly code
    #[derive(Clone)]
    pub struct CodeStore<S: Db> {
        db: S,
        db_ptr: S::Handle,
        cache: Arc<Mutex<LruCache<Id, Instance, ahash::RandomState>>>,
    }

    impl<S: Db> CodeStore<S> {
        pub fn new(db: &S) -> Result<Self> {
            Self::with_cache_size(db, NonZeroUsize::new(16).unwrap())
        }

        pub fn with_cache_size(db: &S, cache_size: NonZeroUsize) -> Result<Self> {
            let db_ptr = db.create_sub_db(WASM_CODE_SUB_DB)?;
            let cache = LruCache::with_hasher(cache_size, ahash::RandomState::default());
            Ok(Self {
                db: db.clone(),
                db_ptr,
                cache: Arc::new(Mutex::new(cache)),
            })
        }

        pub fn insert_contract(&self, cid: ContractId, module: Module) -> Result<()> {
            let module_bytes = module.serialize()?;
            let mut txn = self.db.begin_rw_txn()?;
            txn.write(&self.db_ptr, &cid, &module_bytes)?;
            txn.commit()?;
            Ok(())
        }

        pub fn insert_swagent(&self, aid: AgentId, module: Module) -> Result<()> {
            let module_bytes = module.serialize()?;
            let mut txn = self.db.begin_rw_txn()?;
            txn.write(&self.db_ptr, &aid, &module_bytes)?;
            txn.commit()?;
            Ok(())
        }

        pub fn get_contract(
            &mut self,
            cid: &ContractId,
            engine: &Engine,
            store: &mut Store<VmState<S>>,
            linker: &mut Linker<VmState<S>>,
        ) -> Result<Option<Instance>> {
            if let Some(instance) = self.cache.lock().get(cid.as_bytes()) {
                return Ok(Some(*instance));
            }
            let txn = self.db.begin_ro_txn()?;
            let module_bytes = txn.read(&self.db_ptr, cid)?;
            let module = match module_bytes {
                Some(bytes) => unsafe { Module::deserialize(engine, bytes)? },
                None => return Ok(None),
            };
            txn.commit()?;
            let instance = linker.instantiate(store, &module)?;
            self.cache.lock().push(*cid.as_bytes(), instance);
            Ok(Some(instance))
        }

        pub async fn get_agent(
            &mut self,
            aid: &AgentId,
            engine: &Engine,
            store: &mut Store<VmState<S>>,
            linker: &mut Linker<VmState<S>>,
        ) -> Result<Option<Instance>> {
            if let Some(instance) = self.cache.lock().get(aid.as_bytes()) {
                return Ok(Some(*instance));
            }
            let module = match self.read_module(aid, engine)? {
                Some(m) => m,
                None => return Ok(None),
            };
            let instance = linker.instantiate_async(store, &module).await?;
            self.cache.lock().push(*aid.as_bytes(), instance);
            Ok(Some(instance))
        }

        /// Helper function to read a module from the kv-storage
        ///
        /// Note: This helper function is required, because otherwise the compiler might complain
        /// that `RoTx` does not implement `Send`, as it cannot figure out on its own,
        /// that the transaction is dropped before the next `.await` point.
        fn read_module(
            &mut self,
            key: impl AsRef<[u8]>,
            engine: &Engine,
        ) -> Result<Option<Module>> {
            let txn = self.db.begin_ro_txn()?;
            let module_bytes = txn.read(&self.db_ptr, &key)?;
            let module = match module_bytes {
                Some(bytes) => unsafe { Module::deserialize(engine, bytes)? },
                None => return Ok(None),
            };
            txn.commit()?;
            Ok(Some(module))
        }

        pub fn available_contracts(&self) -> Result<Vec<ContractId>> {
            use borderless_kv_store::*;

            let mut out = Vec::new();
            let txn = self.db.begin_ro_txn()?;
            let mut cursor = txn.ro_cursor(&self.db_ptr)?;
            // NOTE: We have to filter out all keys without the cid prefix
            for (key, _value) in cursor.iter().filter(|(key, _)| cid_prefix(key)) {
                let cid =
                    ContractId::from_bytes(key.try_into().map_err(|_| {
                        crate::Error::msg("failed to parse contract-id from storage")
                    })?);
                out.push(cid);
            }
            drop(cursor);
            txn.commit()?;
            Ok(out)
        }

        pub fn available_swagents(&self) -> Result<Vec<AgentId>> {
            use borderless_kv_store::*;

            let mut out = Vec::new();
            let txn = self.db.begin_ro_txn()?;
            let mut cursor = txn.ro_cursor(&self.db_ptr)?;
            // NOTE: We have to filter out all keys without the aid prefix
            for (key, _value) in cursor.iter().filter(|(key, _)| aid_prefix(key)) {
                let aid = AgentId::from_bytes(
                    key.try_into()
                        .map_err(|_| crate::Error::msg("failed to parse agent-id from storage"))?,
                );
                out.push(aid);
            }
            drop(cursor);
            txn.commit()?;
            Ok(out)
        }
    }
}<|MERGE_RESOLUTION|>--- conflicted
+++ resolved
@@ -1,12 +1,9 @@
 #[cfg(feature = "contracts")]
 pub mod contract;
-<<<<<<< HEAD
 pub mod logger;
 pub mod registry;
-=======
 
 #[cfg(feature = "agents")]
->>>>>>> 82e70181
 pub mod swagent;
 
 #[cfg(any(feature = "contracts", feature = "agents"))]
