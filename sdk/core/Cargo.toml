--- conflicted
+++ resolved
@@ -13,13 +13,9 @@
 serde.workspace = true
 serde_bytes.workspace = true
 serde_json.workspace = true
-<<<<<<< HEAD
 nohash-hasher.workspace = true
 xxhash-rust.workspace = true
-=======
-nohash-hasher = "0.2.0"
 http = "1.3.1"
->>>>>>> a014bf94
 
 [dev-dependencies]
 borderless-id-types = { workspace = true, features = [ "generate_ids" ] }
