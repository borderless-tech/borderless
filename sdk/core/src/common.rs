use std::{collections::BTreeMap, fmt::Display, str::FromStr};

use borderless_id_types::{AgentId, Uuid};
use borderless_pkg::{PkgType, WasmPkg};
use serde::{Deserialize, Serialize};
use serde_json::Value;

pub use borderless_pkg as pkg;

use crate::{
    contracts::TxCtx,
    events::Sink,
    BorderlessId, ContractId,
};

/// High level description and information about the contract or agent itself
#[derive(Debug, Clone, Serialize, Deserialize, PartialEq, Eq)]
pub struct Description {
    pub display_name: String,
    pub summary: String,
    #[serde(default)]
    pub legal: Option<String>,
}

/// Metadata of the contract or process.
///
/// Used for administration purposes.
#[derive(Debug, Default, Clone, Serialize, Deserialize)]
pub struct Metadata {
    #[serde(default)]
    /// Time when the contract or process was created (milliseconds since unix epoch)
    pub active_since: u64,

    #[serde(default)]
    /// Transaction context of the contract-introduction transaction
    ///
    /// Is `None`, if the entity is not a contract.
    pub tx_ctx_introduction: Option<TxCtx>,

    /// Time when the contract or process was revoked or archived (milliseconds since unix epoch)
    #[serde(default)]
    pub inactive_since: u64,

    #[serde(default)]
    /// Transaction context of the contract-revocation transaction (only for contracts)
    ///
    /// Is `None`, if the entity is not a contract.
    pub tx_ctx_revocation: Option<TxCtx>,

    /// Parent of the contract or process (in case the contract / agent was updated or replaced by a newer version)
    #[serde(default)]
    pub parent: Option<Uuid>,
}

/// Generalized ID-Tag for contracts and agents
#[derive(Debug, Clone, Copy, Serialize, Deserialize, PartialEq)]
#[serde(untagged)]
pub enum Id {
    Contract { contract_id: ContractId },
    Agent { agent_id: AgentId },
}

impl Id {
    pub fn as_cid(&self) -> Option<ContractId> {
        match self {
            Id::Contract { contract_id } => Some(*contract_id),
            Id::Agent { .. } => None,
        }
    }

    pub fn as_aid(&self) -> Option<AgentId> {
        match self {
            Id::Contract { .. } => None,
            Id::Agent { agent_id } => Some(*agent_id),
        }
    }

    pub fn contract(contract_id: ContractId) -> Self {
        Id::Contract { contract_id }
    }

    pub fn agent(agent_id: AgentId) -> Self {
        Id::Agent { agent_id }
    }
}

impl Display for Id {
    fn fmt(&self, f: &mut std::fmt::Formatter<'_>) -> std::fmt::Result {
        match self {
            Id::Contract { contract_id } => write!(f, "{contract_id}"),
            Id::Agent { agent_id } => write!(f, "{agent_id}"),
        }
    }
}

impl AsRef<[u8; 16]> for Id {
    fn as_ref(&self) -> &[u8; 16] {
        match self {
            Id::Contract { contract_id } => contract_id.as_ref(),
            Id::Agent { agent_id } => agent_id.as_ref(),
        }
    }
}

impl PartialEq<ContractId> for Id {
    fn eq(&self, other: &ContractId) -> bool {
        match self {
            Id::Contract { contract_id } => contract_id == other,
            Id::Agent { .. } => false,
        }
    }
}

impl PartialEq<AgentId> for Id {
    fn eq(&self, other: &AgentId) -> bool {
        match self {
            Id::Agent { agent_id } => agent_id == other,
            Id::Contract { .. } => false,
        }
    }
}

impl From<ContractId> for Id {
    fn from(contract_id: ContractId) -> Self {
        Id::Contract { contract_id }
    }
}

impl From<AgentId> for Id {
    fn from(agent_id: AgentId) -> Self {
        Id::Agent { agent_id }
    }
}

#[derive(Debug, Clone, Serialize, Deserialize)]
pub struct Participant {
    pub id: BorderlessId,
    pub alias: String,
<<<<<<< HEAD
    /// Mapping between users and roles (only relevant for contracts)
=======
    /// Roles of the user (only relevant for contracts)
    #[serde(default)]
>>>>>>> c3c30855
    pub roles: Vec<String>,
}
// { "borderless-id": "4bec7f8e-5074-49a5-9b94-620fb13f12c0", "alias": null, roles": [ "Flipper" ]},

/*
 * Ok, spitballing here:
 *
 * I think the sinks as they are now, are quite OK.
 * The only thing I would change is, that the sinks that the contract itself defines (with the enum),
 * should work differently in the way that they just output their data as plain json,
 * and the sinks (enum below) are used to subscribe to those outputs using the "alias".
 * We should add a "MethodOrId" to each sink; then we are able to build the CallAction struct for the corresponding
 * contract or agent.
 */

/// An introduction of either a contract or agent
///
/// There are no two distinct types, since the similarities between contracts and agents are quite big.
/// The main difference is, that agents have no roles attached to them and are not introduced or revoked by a transaction.
#[derive(Debug, Clone, Serialize, Deserialize)]
pub struct Introduction {
    /// Contract- or Agent-ID
    #[serde(flatten)]
    pub id: Id,

    /// List of participants
    #[serde(default)]
    pub participants: Vec<Participant>,

    /// Initial state as JSON value
    ///
    /// This will be parsed by the implementors of the contract or agent
    pub initial_state: Value,

    /// List of available sinks
    #[serde(default)]
    pub sinks: Vec<Sink>,

    /// High-Level description of the contract or agent
    pub desc: Description,

    #[serde(default)]
    /// metadata of the contract or agent
    pub meta: Metadata,

    /// Definition of the wasm package for this contract or agent
    pub package: WasmPkg,
}

impl Introduction {
    /// Encode the introduction to json bytes
    pub fn to_bytes(&self) -> Result<Vec<u8>, serde_json::Error> {
        serde_json::to_vec(&self)
    }

    /// Decode the introduction from json bytes
    pub fn from_bytes(bytes: &[u8]) -> Result<Self, serde_json::Error> {
        serde_json::from_slice(bytes)
    }

    /// Pretty-Print the introduction as json
    pub fn pretty_print(&self) -> Result<String, serde_json::Error> {
        serde_json::to_string_pretty(&self)
    }
}

impl FromStr for Introduction {
    type Err = serde_json::Error;

    fn from_str(s: &str) -> Result<Self, Self::Err> {
        serde_json::from_str(s)
    }
}

/// Digital-Tranfer-Object (Dto) of an [`Introduction`]
///
/// When new contracts or agents are created via web-api, things like [`Metadata`] do not make sense yet.
/// This DTO omits the metadata and makes the [`Id`] optional, so a new [`Id`] can be generated for the package.
#[derive(Debug, Clone, Serialize, Deserialize)]
pub struct IntroductionDto {
    /// Optional Contract- or Agent-ID
    ///
    /// If this field is empty, a new ID will be generated for the contract or agent.
    #[serde(flatten)]
    #[serde(default)]
    #[serde(skip_serializing_if = "Option::is_none")]
    pub id: Option<Id>,

    /// List of participants
    #[serde(default)]
    #[serde(skip_serializing_if = "Vec::is_empty")]
    pub participants: Vec<Participant>,

    /// Initial state as JSON value
    ///
    /// This will be parsed by the implementors of the contract or agent
    pub initial_state: Value,

    /// List of available sinks
    #[serde(default)]
    #[serde(skip_serializing_if = "Vec::is_empty")]
    pub sinks: Vec<Sink>,

    /// High-Level description of the contract or agent
    pub desc: Description,

    /// Definition of the wasm package for this contract or agent
    pub package: WasmPkg,
}

impl From<IntroductionDto> for Introduction {
    fn from(value: IntroductionDto) -> Self {
        // Generate a new ID if not specified
        let id = value.id.unwrap_or_else(|| match value.package.pkg_type {
            PkgType::Contract => Id::from(ContractId::generate()),
            PkgType::Agent => Id::from(AgentId::generate()),
        });

        Self {
            id,
            participants: value.participants,
            initial_state: value.initial_state,
            sinks: value.sinks,
            desc: value.desc,
            meta: Default::default(),
            package: value.package,
        }
    }
}

/// Contract revocation
#[derive(Debug, Clone, Serialize, Deserialize)]
pub struct Revocation {
    /// Contract- or Agent-ID
    #[serde(flatten)]
    pub id: Id,

    /// Reason for the revocation
    pub reason: String,
}

impl Revocation {
    /// Encode the revocation to json bytes
    pub fn to_bytes(&self) -> Result<Vec<u8>, serde_json::Error> {
        serde_json::to_vec(&self)
    }

    /// Decode the revocation from json bytes
    pub fn from_bytes(bytes: &[u8]) -> Result<Self, serde_json::Error> {
        serde_json::from_slice(bytes)
    }

    /// Pretty-Print the revocation as json
    pub fn pretty_print(&self) -> Result<String, serde_json::Error> {
        serde_json::to_string_pretty(&self)
    }
}

impl FromStr for Revocation {
    type Err = serde_json::Error;

    fn from_str(s: &str) -> Result<Self, Self::Err> {
        serde_json::from_str(s)
    }
}

/// Generated symbols of a contract
#[derive(Debug, Clone, Serialize, Deserialize)]
pub struct Symbols {
    /// Fields and addresses (storage-keys) of the contract-state
    pub state: BTreeMap<String, u64>,
    /// Method-names and method-ids of all actions
    pub actions: BTreeMap<String, u32>,
}

impl Symbols {
    // TODO: I liked the hex-encoding more, but it also made it harder to debug based on the generated symbols in the contract.
    //
    // We should either use hex everywhere or the raw number everywhere. For now I will use the numbers here, but I would maybe change
    // the macro later to utilize the hex-encoding.
    pub fn from_symbols(state_syms: &[(&str, u64)], action_syms: &[(&str, u32)]) -> Self {
        // NOTE: We use a BTreeMap instead of a hash-map to get sorted keys.
        let mut state = BTreeMap::new();
        for (name, addr) in state_syms {
            state.insert(name.to_string(), *addr);
        }
        let mut actions = BTreeMap::new();
        for (name, addr) in action_syms {
            actions.insert(name.to_string(), *addr);
        }
        Self { state, actions }
    }

    /// Use json to encode the `Symbols`
    pub fn to_bytes(&self) -> Result<Vec<u8>, serde_json::Error> {
        serde_json::to_vec(self)
    }

    /// Use json to decode the `Symbols`
    pub fn from_bytes(bytes: &[u8]) -> Result<Self, serde_json::Error> {
        serde_json::from_slice(bytes)
    }
}

#[cfg(test)]
mod tests {
    use super::*;

    #[test]
    fn general_id() {
        let cid = r#"{ "contract_id": "cbcd81bb-b90c-8806-8341-fe95b8ede45a" }"#;
        let aid = r#"{ "agent_id": "abcd81bb-b90c-8806-8341-fe95b8ede45a" }"#;
        let parsed: Result<Id, _> = serde_json::from_str(&cid);
        assert!(parsed.is_ok(), "{}", parsed.unwrap_err());
        match parsed.unwrap() {
            Id::Contract { contract_id } => assert_eq!(
                contract_id.to_string(),
                "cbcd81bb-b90c-8806-8341-fe95b8ede45a"
            ),
            Id::Agent { .. } => panic!("result was not an agent-id"),
        }

        let parsed: Result<Id, _> = serde_json::from_str(&aid);
        assert!(parsed.is_ok(), "{}", parsed.unwrap_err());
        match parsed.unwrap() {
            Id::Agent { agent_id } => {
                assert_eq!(agent_id.to_string(), "abcd81bb-b90c-8806-8341-fe95b8ede45a")
            }
            Id::Contract { .. } => panic!("result was not a contract-id"),
        }
    }

    #[test]
    fn parse_introduction() {
        let json = r#"
{
  "contract_id": "cc8ca79c-3bbb-89d2-bb28-29636c170387",
  "participants": [],
  "initial_state": {
    "switch": true,
    "counter": 0,
    "history": []
  },
  "roles": [],
  "sinks": [],
  "desc": {
    "display_name": "flipper",
    "summary": "a flipper contract for testing the abi",
    "legal": null
  },
  "meta": {},
  "package": {
     "name": "flipper-contract",
     "pkg_type": "contract",
     "source": {
        "version": "0.1.0",
        "digest": "",
        "wasm": ""
     }
  }
}
"#;
        let result: Result<Introduction, _> = serde_json::from_str(&json);
        assert!(result.is_ok(), "{}", result.unwrap_err());
        let introduction = result.unwrap();
        assert_eq!(
            introduction.id,
            Id::Contract {
                contract_id: "cc8ca79c-3bbb-89d2-bb28-29636c170387".parse().unwrap()
            }
        );
        let json = json.replace(r#""contract_id": "c"#, r#""agent_id": "a"#);
        let result: Result<Introduction, _> = serde_json::from_str(&json);
        assert!(result.is_ok(), "{}", result.unwrap_err());
        let introduction = result.unwrap();
        assert_eq!(
            introduction.id,
            Id::Agent {
                agent_id: "ac8ca79c-3bbb-89d2-bb28-29636c170387".parse().unwrap()
            }
        );
    }
}<|MERGE_RESOLUTION|>--- conflicted
+++ resolved
@@ -7,11 +7,7 @@
 
 pub use borderless_pkg as pkg;
 
-use crate::{
-    contracts::TxCtx,
-    events::Sink,
-    BorderlessId, ContractId,
-};
+use crate::{contracts::TxCtx, events::Sink, BorderlessId, ContractId};
 
 /// High level description and information about the contract or agent itself
 #[derive(Debug, Clone, Serialize, Deserialize, PartialEq, Eq)]
@@ -136,12 +132,8 @@
 pub struct Participant {
     pub id: BorderlessId,
     pub alias: String,
-<<<<<<< HEAD
-    /// Mapping between users and roles (only relevant for contracts)
-=======
     /// Roles of the user (only relevant for contracts)
     #[serde(default)]
->>>>>>> c3c30855
     pub roles: Vec<String>,
 }
 // { "borderless-id": "4bec7f8e-5074-49a5-9b94-620fb13f12c0", "alias": null, roles": [ "Flipper" ]},
